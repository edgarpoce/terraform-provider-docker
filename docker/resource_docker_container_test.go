--- conflicted
+++ resolved
@@ -1414,7 +1414,6 @@
   must_run = false
 }
 `
-<<<<<<< HEAD
 const testAccDockerContainerNetworksIPv4AddressConfig = `
 resource "docker_network" "test" {
 	name = "tf-test"
@@ -1487,29 +1486,26 @@
 			ipv6_address = "fd00:0:0:0::123"
 		}
 	]
-=======
-
+}
+`
 const testAccDockerContainerRmConfig = `
 resource "docker_image" "foo" {
 	name = "busybox:latest"
 	keep_locally = true
 }
-
-resource "docker_container" "foo" {
+ resource "docker_container" "foo" {
 	name = "tf-test"
 	image = "${docker_image.foo.latest}"
 	command = ["/bin/sleep", "15"]
 	rm = true
 }
 `
-
 const testAccDockerContainerAttachConfig = `
 resource "docker_image" "foo" {
 	name = "busybox:latest"
 	keep_locally = true
 }
-
-resource "docker_container" "foo" {
+ resource "docker_container" "foo" {
 	name = "tf-test"
 	image = "${docker_image.foo.latest}"
 	command = ["/bin/sh", "-c", "for i in $(seq 1 15); do sleep 1; done"]
@@ -1517,35 +1513,31 @@
 	must_run = false
 }
 `
-
 const testAccDockerContainerLogsConfig = `
+resource "docker_image" "foo" {
+  name         = "busybox:latest"
+  keep_locally = true
+}
+
+resource "docker_container" "foo" {
+  name     = "tf-test"
+  image    = "${docker_image.foo.latest}"
+  command  = ["/bin/sh", "-c", "for i in $(seq 1 10); do echo \"$i\"; done"]
+  attach   = true
+  logs     = true
+  must_run = false
+}
+`
+const testAccDockerContainerExitCodeConfig = `
 resource "docker_image" "foo" {
 name = "busybox:latest"
 keep_locally = true
 }
-
-resource "docker_container" "foo" {
-name = "tf-test"
-image = "${docker_image.foo.latest}"
-command = ["/bin/sh", "-c", "for i in $(seq 1 10); do echo \"$i\"; done"]
-attach = true
-logs = true
-must_run = false
-}
-`
-
-const testAccDockerContainerExitCodeConfig = `
-resource "docker_image" "foo" {
-name = "busybox:latest"
-keep_locally = true
-}
-
-resource "docker_container" "foo" {
+ resource "docker_container" "foo" {
 name = "tf-test"
 image = "${docker_image.foo.latest}"
 command = ["/bin/sh", "-c", "exit 123"]
 attach = true
 must_run = false
->>>>>>> 82255e03
 }
 `