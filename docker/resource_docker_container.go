--- conflicted
+++ resolved
@@ -13,13 +13,10 @@
 		Update:        resourceDockerContainerUpdate,
 		Delete:        resourceDockerContainerDelete,
 		MigrateState:  resourceDockerContainerMigrateState,
-<<<<<<< HEAD
-		SchemaVersion: 1,
+		SchemaVersion: 2,
 		Importer: &schema.ResourceImporter{
 			State: schema.ImportStatePassthrough,
 		},
-=======
-		SchemaVersion: 2,
 		StateUpgraders: []schema.StateUpgrader{
 			{
 				Version: 1,
@@ -784,7 +781,6 @@
 		//This is only used for state migration, so the CRUD
 		//callbacks are no longer relevant
 		SchemaVersion: 1,
->>>>>>> 4d158b4b
 		Schema: map[string]*schema.Schema{
 			"name": {
 				Type:     schema.TypeString,
