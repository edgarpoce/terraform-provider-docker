package docker

import (
	"archive/tar"
	"bytes"
	"encoding/json"
	"errors"
	"fmt"
	"log"
	"math/rand"
	"sort"
	"strconv"
	"strings"
	"time"

	"context"

	"github.com/docker/docker/api/types"
	"github.com/docker/docker/api/types/container"
	"github.com/docker/docker/api/types/network"
	"github.com/docker/docker/client"
	"github.com/docker/go-connections/nat"
	"github.com/docker/go-units"
	"github.com/hashicorp/terraform/helper/schema"
)

var (
	creationTime time.Time
)

func resourceDockerContainerCreate(d *schema.ResourceData, meta interface{}) error {
	var err error
	client := meta.(*ProviderConfig).DockerClient

	var data Data
	if err := fetchLocalImages(&data, client); err != nil {
		return err
	}

	image := d.Get("image").(string)
	if _, ok := data.DockerImages[image]; !ok {
		if _, ok := data.DockerImages[image+":latest"]; !ok {
			return fmt.Errorf("Unable to find image %s", image)
		}
		image = image + ":latest"
	}

	config := &container.Config{
		Image:        image,
		Hostname:     d.Get("hostname").(string),
		Domainname:   d.Get("domainname").(string),
		AttachStdin:  d.Get("attach").(bool),
		AttachStdout: d.Get("attach").(bool),
		AttachStderr: d.Get("attach").(bool),
	}

	if v, ok := d.GetOk("env"); ok {
		config.Env = stringSetToStringSlice(v.(*schema.Set))
	}

	if v, ok := d.GetOk("command"); ok {
		config.Cmd = stringListToStringSlice(v.([]interface{}))
		for _, v := range config.Cmd {
			if v == "" {
				return fmt.Errorf("values for command may not be empty")
			}
		}
	}

	if v, ok := d.GetOk("entrypoint"); ok {
		config.Entrypoint = stringListToStringSlice(v.([]interface{}))
	}

	if v, ok := d.GetOk("user"); ok {
		config.User = v.(string)
	}

	exposedPorts := map[nat.Port]struct{}{}
	portBindings := map[nat.Port][]nat.PortBinding{}

	if v, ok := d.GetOk("ports"); ok {
		exposedPorts, portBindings = portSetToDockerPorts(v.([]interface{}))
	}
	if len(exposedPorts) != 0 {
		config.ExposedPorts = exposedPorts
	}

	extraHosts := []string{}
	if v, ok := d.GetOk("host"); ok {
		extraHosts = extraHostsSetToDockerExtraHosts(v.(*schema.Set))
	}

	extraUlimits := []*units.Ulimit{}
	if v, ok := d.GetOk("ulimit"); ok {
		extraUlimits = ulimitsToDockerUlimits(v.(*schema.Set))
	}
	volumes := map[string]struct{}{}
	binds := []string{}
	volumesFrom := []string{}

	if v, ok := d.GetOk("volumes"); ok {
		volumes, binds, volumesFrom, err = volumeSetToDockerVolumes(v.(*schema.Set))
		if err != nil {
			return fmt.Errorf("Unable to parse volumes: %s", err)
		}
	}
	if len(volumes) != 0 {
		config.Volumes = volumes
	}

	if v, ok := d.GetOk("labels"); ok {
		config.Labels = mapTypeMapValsToString(v.(map[string]interface{}))
	}

	if value, ok := d.GetOk("healthcheck"); ok {
		config.Healthcheck = &container.HealthConfig{}
		if len(value.([]interface{})) > 0 {
			for _, rawHealthCheck := range value.([]interface{}) {
				rawHealthCheck := rawHealthCheck.(map[string]interface{})
				if testCommand, ok := rawHealthCheck["test"]; ok {
					config.Healthcheck.Test = stringListToStringSlice(testCommand.([]interface{}))
				}
				if rawInterval, ok := rawHealthCheck["interval"]; ok {
					config.Healthcheck.Interval, _ = time.ParseDuration(rawInterval.(string))
				}
				if rawTimeout, ok := rawHealthCheck["timeout"]; ok {
					config.Healthcheck.Timeout, _ = time.ParseDuration(rawTimeout.(string))
				}
				if rawStartPeriod, ok := rawHealthCheck["start_period"]; ok {
					config.Healthcheck.StartPeriod, _ = time.ParseDuration(rawStartPeriod.(string))
				}
				if rawRetries, ok := rawHealthCheck["retries"]; ok {
					config.Healthcheck.Retries, _ = rawRetries.(int)
				}
			}
		}
	}

	hostConfig := &container.HostConfig{
		Privileged:      d.Get("privileged").(bool),
		PublishAllPorts: d.Get("publish_all_ports").(bool),
		RestartPolicy: container.RestartPolicy{
			Name:              d.Get("restart").(string),
			MaximumRetryCount: d.Get("max_retry_count").(int),
		},
		AutoRemove: d.Get("rm").(bool),
		LogConfig: container.LogConfig{
			Type: d.Get("log_driver").(string),
		},
	}

	if len(portBindings) != 0 {
		hostConfig.PortBindings = portBindings
	}
	if len(extraHosts) != 0 {
		hostConfig.ExtraHosts = extraHosts
	}
	if len(binds) != 0 {
		hostConfig.Binds = binds
	}
	if len(volumesFrom) != 0 {
		hostConfig.VolumesFrom = volumesFrom
	}
	if len(extraUlimits) != 0 {
		hostConfig.Ulimits = extraUlimits
	}

	if v, ok := d.GetOk("capabilities"); ok {
		for _, capInt := range v.(*schema.Set).List() {
			capa := capInt.(map[string]interface{})
			hostConfig.CapAdd = stringSetToStringSlice(capa["add"].(*schema.Set))
			hostConfig.CapDrop = stringSetToStringSlice(capa["drop"].(*schema.Set))
			break
		}
	}

	if v, ok := d.GetOk("devices"); ok {
		hostConfig.Devices = deviceSetToDockerDevices(v.(*schema.Set))
	}

	if v, ok := d.GetOk("dns"); ok {
		hostConfig.DNS = stringSetToStringSlice(v.(*schema.Set))
	}

	if v, ok := d.GetOk("dns_opts"); ok {
		hostConfig.DNSOptions = stringSetToStringSlice(v.(*schema.Set))
	}

	if v, ok := d.GetOk("dns_search"); ok {
		hostConfig.DNSSearch = stringSetToStringSlice(v.(*schema.Set))
	}

	if v, ok := d.GetOk("links"); ok {
		hostConfig.Links = stringSetToStringSlice(v.(*schema.Set))
	}

	if v, ok := d.GetOk("memory"); ok {
		hostConfig.Memory = int64(v.(int)) * 1024 * 1024
	}

	if v, ok := d.GetOk("memory_swap"); ok {
		swap := int64(v.(int))
		if swap > 0 {
			swap = swap * 1024 * 1024
		}
		hostConfig.MemorySwap = swap
	}

	if v, ok := d.GetOk("cpu_shares"); ok {
		hostConfig.CPUShares = int64(v.(int))
	}

	if v, ok := d.GetOk("log_opts"); ok {
		hostConfig.LogConfig.Config = mapTypeMapValsToString(v.(map[string]interface{}))
	}

	networkingConfig := &network.NetworkingConfig{}
	if v, ok := d.GetOk("network_mode"); ok {
		hostConfig.NetworkMode = container.NetworkMode(v.(string))
	}

	if v, ok := d.GetOk("userns_mode"); ok {
		hostConfig.UsernsMode = container.UsernsMode(v.(string))
	}
	if v, ok := d.GetOk("pid_mode"); ok {
		hostConfig.PidMode = container.PidMode(v.(string))
	}

	var retContainer container.ContainerCreateCreatedBody

	if retContainer, err = client.ContainerCreate(context.Background(), config, hostConfig, networkingConfig, d.Get("name").(string)); err != nil {
		return fmt.Errorf("Unable to create container: %s", err)
	}

	d.SetId(retContainer.ID)

	if v, ok := d.GetOk("networks"); ok {
		endpointConfig := &network.EndpointSettings{}
		if v, ok := d.GetOk("network_alias"); ok {
			endpointConfig.Aliases = stringSetToStringSlice(v.(*schema.Set))
		}

		if err := client.NetworkDisconnect(context.Background(), "bridge", retContainer.ID, false); err != nil {
			if !strings.Contains(err.Error(), "is not connected to the network bridge") {
				return fmt.Errorf("Unable to disconnect the default network: %s", err)
			}
		}

		for _, rawNetwork := range v.(*schema.Set).List() {
			networkID := rawNetwork.(string)
			if err := client.NetworkConnect(context.Background(), networkID, retContainer.ID, endpointConfig); err != nil {
				return fmt.Errorf("Unable to connect to network '%s': %s", networkID, err)
			}
		}
	}

	if v, ok := d.GetOk("upload"); ok {

		var mode int64
		for _, upload := range v.(*schema.Set).List() {
			content := upload.(map[string]interface{})["content"].(string)
			file := upload.(map[string]interface{})["file"].(string)
			executable := upload.(map[string]interface{})["executable"].(bool)

			buf := new(bytes.Buffer)
			tw := tar.NewWriter(buf)
			if executable {
				mode = 0744
			} else {
				mode = 0644
			}
			hdr := &tar.Header{
				Name: file,
				Mode: mode,
				Size: int64(len(content)),
			}
			if err := tw.WriteHeader(hdr); err != nil {
				return fmt.Errorf("Error creating tar archive: %s", err)
			}
			if _, err := tw.Write([]byte(content)); err != nil {
				return fmt.Errorf("Error creating tar archive: %s", err)
			}
			if err := tw.Close(); err != nil {
				return fmt.Errorf("Error creating tar archive: %s", err)
			}

			dstPath := "/"
			uploadContent := bytes.NewReader(buf.Bytes())
			options := types.CopyToContainerOptions{}
			if err := client.CopyToContainer(context.Background(), retContainer.ID, dstPath, uploadContent, options); err != nil {
				return fmt.Errorf("Unable to upload volume content: %s", err)
			}
		}
	}

<<<<<<< HEAD
	ctx := context.Background()
	creationTime = time.Now()
	if err := client.ContainerStart(ctx, retContainer.ID, types.ContainerStartOptions{}); err != nil {
		return fmt.Errorf("Unable to start container: %s", err)
=======
	if d.Get("start").(bool) {
		creationTime = time.Now()
		options := types.ContainerStartOptions{}
		if err := client.ContainerStart(context.Background(), retContainer.ID, options); err != nil {
			return fmt.Errorf("Unable to start container: %s", err)
		}
>>>>>>> 63ddd271
	}

	if d.Get("attach").(bool) {
		statusCh, errCh := client.ContainerWait(ctx, retContainer.ID, container.WaitConditionNotRunning)
		select {
		case err := <-errCh:
			if err != nil {
				return fmt.Errorf("Unable to wait container end of execution: %s", err)
			}
		case <-statusCh:
		}
	}

	return resourceDockerContainerRead(d, meta)
}

func resourceDockerContainerRead(d *schema.ResourceData, meta interface{}) error {
	client := meta.(*ProviderConfig).DockerClient

	apiContainer, err := fetchDockerContainer(d.Id(), client)
	if err != nil {
		return err
	}
	if apiContainer == nil {
		// This container doesn't exist anymore
		d.SetId("")
		return nil
	}

	var container types.ContainerJSON

	// TODO fix this with statefunc
	loops := 1 // if it hasn't just been created, don't delay
	if !creationTime.IsZero() {
		loops = 30 // with 500ms spacing, 15 seconds; ought to be plenty
	}
	sleepTime := 500 * time.Millisecond

	for i := loops; i > 0; i-- {
		container, err = client.ContainerInspect(context.Background(), apiContainer.ID)
		if err != nil {
			return fmt.Errorf("Error inspecting container %s: %s", apiContainer.ID, err)
		}

		jsonObj, _ := json.MarshalIndent(container, "", "\t")
		log.Printf("[INFO] Docker container inspect: %s", jsonObj)

		if container.State.Running ||
			!container.State.Running && !d.Get("must_run").(bool) {
			break
		}

		if creationTime.IsZero() { // We didn't just create it, so don't wait around
			return resourceDockerContainerDelete(d, meta)
		}

		finishTime, err := time.Parse(time.RFC3339, container.State.FinishedAt)
		if err != nil {
			return fmt.Errorf("Container finish time could not be parsed: %s", container.State.FinishedAt)
		}
		if finishTime.After(creationTime) {
			// It exited immediately, so error out so dependent containers
			// aren't started
			resourceDockerContainerDelete(d, meta)
			return fmt.Errorf("Container %s exited after creation, error was: %s", apiContainer.ID, container.State.Error)
		}

		time.Sleep(sleepTime)
	}

	// Handle the case of the for loop above running its course
	if !container.State.Running && d.Get("must_run").(bool) {
		resourceDockerContainerDelete(d, meta)
		return fmt.Errorf("Container %s failed to be in running state", apiContainer.ID)
	}

	if !container.State.Running {
		d.Set("exit_code", container.State.ExitCode)
	}

	// Read Network Settings
	if container.NetworkSettings != nil {
		// TODO remove deprecated attributes in next major
		d.Set("ip_address", container.NetworkSettings.IPAddress)
		d.Set("ip_prefix_length", container.NetworkSettings.IPPrefixLen)
		d.Set("gateway", container.NetworkSettings.Gateway)
		if container.NetworkSettings != nil && len(container.NetworkSettings.Networks) > 0 {
			// Still support deprecated outputs
			for _, settings := range container.NetworkSettings.Networks {
				d.Set("ip_address", settings.IPAddress)
				d.Set("ip_prefix_length", settings.IPPrefixLen)
				d.Set("gateway", settings.Gateway)
				break
			}
		}

		d.Set("bridge", container.NetworkSettings.Bridge)
		if err := d.Set("ports", flattenContainerPorts(container.NetworkSettings.Ports)); err != nil {
			log.Printf("[WARN] failed to set ports from API: %s", err)
		}
		if err := d.Set("network_data", flattenContainerNetworks(container.NetworkSettings)); err != nil {
			log.Printf("[WARN] failed to set network settings from API: %s", err)
		}
	}

	return nil
}

func resourceDockerContainerUpdate(d *schema.ResourceData, meta interface{}) error {
	// TODO call resourceDockerContainerRead here
	return nil
}

func resourceDockerContainerDelete(d *schema.ResourceData, meta interface{}) error {
	client := meta.(*ProviderConfig).DockerClient

	if d.Get("rm").(bool) {
		d.SetId("")
		return nil
	}

	if !d.Get("attach").(bool) {
		// Stop the container before removing if destroy_grace_seconds is defined
		if d.Get("destroy_grace_seconds").(int) > 0 {
			mapped := int32(d.Get("destroy_grace_seconds").(int))
			timeoutInSeconds := rand.Int31n(mapped)
			timeout := time.Duration(time.Duration(timeoutInSeconds) * time.Second)
			if err := client.ContainerStop(context.Background(), d.Id(), &timeout); err != nil {
				return fmt.Errorf("Error stopping container %s: %s", d.Id(), err)
			}
		}
	}

	removeOpts := types.ContainerRemoveOptions{
		RemoveVolumes: true,
		Force:         true,
	}

	if err := client.ContainerRemove(context.Background(), d.Id(), removeOpts); err != nil {
		return fmt.Errorf("Error deleting container %s: %s", d.Id(), err)
	}

	waitOkC, errorC := client.ContainerWait(context.Background(), d.Id(), container.WaitConditionRemoved)
	select {
	case waitOk := <-waitOkC:
		log.Printf("[INFO] Container exited with code [%v]: '%s'", waitOk.StatusCode, d.Id())
	case err := <-errorC:
		if !(strings.Contains(err.Error(), "No such container") || strings.Contains(err.Error(), "is already in progress")) {
			return fmt.Errorf("Error waiting for container removal '%s': %s", d.Id(), err)
		}
	}

	d.SetId("")
	return nil
}

// TODO extract to structures_container.go
type byPortAndProtocol []string

func (s byPortAndProtocol) Len() int {
	return len(s)
}
func (s byPortAndProtocol) Swap(i, j int) {
	s[i], s[j] = s[j], s[i]
}
func (s byPortAndProtocol) Less(i, j int) bool {
	iSplit := strings.Split(string(s[i]), "/")
	iPort, _ := strconv.Atoi(iSplit[0])
	jSplit := strings.Split(string(s[j]), "/")
	jPort, _ := strconv.Atoi(jSplit[0])
	return iPort < jPort
}

func flattenContainerPorts(in nat.PortMap) []interface{} {
	var out = make([]interface{}, 0)

	var internalPortKeys []string
	for portAndProtocolKeys := range in {
		internalPortKeys = append(internalPortKeys, string(portAndProtocolKeys))
	}
	sort.Sort(byPortAndProtocol(internalPortKeys))

	for _, portKey := range internalPortKeys {
		m := make(map[string]interface{})

		portBindings := in[nat.Port(portKey)]
		for _, portBinding := range portBindings {
			portProtocolSplit := strings.Split(string(portKey), "/")
			convertedInternal, _ := strconv.Atoi(portProtocolSplit[0])
			convertedExternal, _ := strconv.Atoi(portBinding.HostPort)
			m["internal"] = convertedInternal
			m["external"] = convertedExternal
			m["ip"] = portBinding.HostIP
			m["protocol"] = portProtocolSplit[1]
			out = append(out, m)
		}
	}
	return out
}
func flattenContainerNetworks(in *types.NetworkSettings) []interface{} {
	var out = make([]interface{}, 0)
	if in == nil || in.Networks == nil || len(in.Networks) == 0 {
		return out
	}

	networks := in.Networks
	for networkName, networkData := range networks {
		m := make(map[string]interface{})
		m["network_name"] = networkName
		m["ip_address"] = networkData.IPAddress
		m["ip_prefix_length"] = networkData.IPPrefixLen
		m["gateway"] = networkData.Gateway
		out = append(out, m)
	}
	return out
}

// TODO move to separate flattener file
func stringListToStringSlice(stringList []interface{}) []string {
	ret := []string{}
	for _, v := range stringList {
		if v == nil {
			ret = append(ret, "")
			continue
		}
		ret = append(ret, v.(string))
	}
	return ret
}

func stringSetToStringSlice(stringSet *schema.Set) []string {
	ret := []string{}
	if stringSet == nil {
		return ret
	}
	for _, envVal := range stringSet.List() {
		ret = append(ret, envVal.(string))
	}
	return ret
}

func mapTypeMapValsToString(typeMap map[string]interface{}) map[string]string {
	mapped := make(map[string]string, len(typeMap))
	for k, v := range typeMap {
		mapped[k] = v.(string)
	}
	return mapped
}

// mapTypeMapValsToStringSlice maps a map to a slice with '=': e.g. foo = "bar" -> 'foo=bar'
func mapTypeMapValsToStringSlice(typeMap map[string]interface{}) []string {
	mapped := make([]string, 0)
	for k, v := range typeMap {
		if len(k) > 0 {
			mapped = append(mapped, k+"="+v.(string))
		}
	}
	return mapped
}

func fetchDockerContainer(ID string, client *client.Client) (*types.Container, error) {
	apiContainers, err := client.ContainerList(context.Background(), types.ContainerListOptions{All: true})

	if err != nil {
		return nil, fmt.Errorf("Error fetching container information from Docker: %s\n", err)
	}

	for _, apiContainer := range apiContainers {
		if apiContainer.ID == ID {
			return &apiContainer, nil
		}
	}

	return nil, nil
}

func portSetToDockerPorts(ports []interface{}) (map[nat.Port]struct{}, map[nat.Port][]nat.PortBinding) {
	retExposedPorts := map[nat.Port]struct{}{}
	retPortBindings := map[nat.Port][]nat.PortBinding{}

	for _, portInt := range ports {
		port := portInt.(map[string]interface{})
		internal := port["internal"].(int)
		protocol := port["protocol"].(string)

		exposedPort := nat.Port(strconv.Itoa(internal) + "/" + protocol)
		retExposedPorts[exposedPort] = struct{}{}

		portBinding := nat.PortBinding{}

		external, extOk := port["external"].(int)
		if extOk {
			portBinding.HostPort = strconv.Itoa(external)
		}

		ip, ipOk := port["ip"].(string)
		if ipOk {
			portBinding.HostIP = ip
		}

		retPortBindings[exposedPort] = append(retPortBindings[exposedPort], portBinding)
	}

	return retExposedPorts, retPortBindings
}

func ulimitsToDockerUlimits(extraUlimits *schema.Set) []*units.Ulimit {
	retExtraUlimits := []*units.Ulimit{}

	for _, ulimitInt := range extraUlimits.List() {
		ulimits := ulimitInt.(map[string]interface{})
		u := &units.Ulimit{
			Name: ulimits["name"].(string),
			Soft: int64(ulimits["soft"].(int)),
			Hard: int64(ulimits["hard"].(int)),
		}
		retExtraUlimits = append(retExtraUlimits, u)
	}

	return retExtraUlimits
}
func extraHostsSetToDockerExtraHosts(extraHosts *schema.Set) []string {
	retExtraHosts := []string{}

	for _, hostInt := range extraHosts.List() {
		host := hostInt.(map[string]interface{})
		ip := host["ip"].(string)
		hostname := host["host"].(string)
		retExtraHosts = append(retExtraHosts, hostname+":"+ip)
	}

	return retExtraHosts
}

func volumeSetToDockerVolumes(volumes *schema.Set) (map[string]struct{}, []string, []string, error) {
	retVolumeMap := map[string]struct{}{}
	retHostConfigBinds := []string{}
	retVolumeFromContainers := []string{}

	for _, volumeInt := range volumes.List() {
		volume := volumeInt.(map[string]interface{})
		fromContainer := volume["from_container"].(string)
		containerPath := volume["container_path"].(string)
		volumeName := volume["volume_name"].(string)
		if len(volumeName) == 0 {
			volumeName = volume["host_path"].(string)
		}
		readOnly := volume["read_only"].(bool)

		switch {
		case len(fromContainer) == 0 && len(containerPath) == 0:
			return retVolumeMap, retHostConfigBinds, retVolumeFromContainers, errors.New("Volume entry without container path or source container")
		case len(fromContainer) != 0 && len(containerPath) != 0:
			return retVolumeMap, retHostConfigBinds, retVolumeFromContainers, errors.New("Both a container and a path specified in a volume entry")
		case len(fromContainer) != 0:
			retVolumeFromContainers = append(retVolumeFromContainers, fromContainer)
		case len(volumeName) != 0:
			readWrite := "rw"
			if readOnly {
				readWrite = "ro"
			}
			retVolumeMap[containerPath] = struct{}{}
			retHostConfigBinds = append(retHostConfigBinds, volumeName+":"+containerPath+":"+readWrite)
		default:
			retVolumeMap[containerPath] = struct{}{}
		}
	}

	return retVolumeMap, retHostConfigBinds, retVolumeFromContainers, nil
}

func deviceSetToDockerDevices(devices *schema.Set) []container.DeviceMapping {
	retDevices := []container.DeviceMapping{}
	for _, deviceInt := range devices.List() {
		deviceMap := deviceInt.(map[string]interface{})
		hostPath := deviceMap["host_path"].(string)
		containerPath := deviceMap["container_path"].(string)
		permissions := deviceMap["permissions"].(string)

		switch {
		case len(containerPath) == 0:
			containerPath = hostPath
			fallthrough
		case len(permissions) == 0:
			permissions = "rwm"
		}

		device := container.DeviceMapping{
			PathOnHost:        hostPath,
			PathInContainer:   containerPath,
			CgroupPermissions: permissions,
		}
		retDevices = append(retDevices, device)
	}
	return retDevices
}<|MERGE_RESOLUTION|>--- conflicted
+++ resolved
@@ -293,23 +293,16 @@
 		}
 	}
 
-<<<<<<< HEAD
-	ctx := context.Background()
-	creationTime = time.Now()
-	if err := client.ContainerStart(ctx, retContainer.ID, types.ContainerStartOptions{}); err != nil {
-		return fmt.Errorf("Unable to start container: %s", err)
-=======
 	if d.Get("start").(bool) {
 		creationTime = time.Now()
 		options := types.ContainerStartOptions{}
 		if err := client.ContainerStart(context.Background(), retContainer.ID, options); err != nil {
 			return fmt.Errorf("Unable to start container: %s", err)
 		}
->>>>>>> 63ddd271
 	}
 
 	if d.Get("attach").(bool) {
-		statusCh, errCh := client.ContainerWait(ctx, retContainer.ID, container.WaitConditionNotRunning)
+		statusCh, errCh := client.ContainerWait(context.Background(), retContainer.ID, container.WaitConditionNotRunning)
 		select {
 		case err := <-errCh:
 			if err != nil {
@@ -351,7 +344,7 @@
 		}
 
 		jsonObj, _ := json.MarshalIndent(container, "", "\t")
-		log.Printf("[INFO] Docker container inspect: %s", jsonObj)
+		log.Printf("[DEBUG] Docker container inspect: %s", jsonObj)
 
 		if container.State.Running ||
 			!container.State.Running && !d.Get("must_run").(bool) {
